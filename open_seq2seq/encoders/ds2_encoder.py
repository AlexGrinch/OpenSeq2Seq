--- conflicted
+++ resolved
@@ -8,10 +8,6 @@
 
 from open_seq2seq.parts.cnns.conv_blocks import conv_bn_actv
 from .encoder import Encoder
-<<<<<<< HEAD
-from open_seq2seq.parts.cnns.conv_blocks import conv_bn_actv
-=======
->>>>>>> 8b85ba9e
 
 
 def rnn_cell(rnn_cell_dim, layer_type, dropout_keep_prob=1.0):
@@ -100,12 +96,8 @@
         'n_hidden': int,
         'use_cudnn_rnn': bool,
         'rnn_cell_dim': int,
-<<<<<<< HEAD
-        'rnn_type': ['layernorm_lstm', 'lstm', 'gru', 'cudnn_gru', 'cudnn_lstm'],
-=======
         'rnn_type': ['layernorm_lstm', 'lstm', 'gru',
                      'cudnn_gru', 'cudnn_lstm'],
->>>>>>> 8b85ba9e
         'rnn_unidirectional': bool,
     })
 
@@ -215,11 +207,7 @@
         src_length = (src_length + strides[0] - 1) // strides[0]
 
       top_layer = conv_bn_actv(
-<<<<<<< HEAD
-          type="conv2d",
-=======
           layer_type="conv2d",
->>>>>>> 8b85ba9e
           name="conv{}".format(idx_conv + 1),
           inputs=top_layer,
           filters=ch_out,
