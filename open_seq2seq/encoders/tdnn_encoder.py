--- conflicted
+++ resolved
@@ -28,11 +28,8 @@
         'bn_momentum': float,
         'bn_epsilon': float,
         'use_conv_mask': bool,
-<<<<<<< HEAD
         'drop_block_prob': float,
         'drop_block_index': int,
-=======
->>>>>>> 76ddb9f8
     })
 
   def __init__(self, params, model, name="w2l_encoder", mode='train'):
@@ -151,10 +148,6 @@
       residual = convnet_layers[idx_convnet].get('residual', False)
       residual_dense = convnet_layers[idx_convnet].get('residual_dense', False)
 
-<<<<<<< HEAD
-
-=======
->>>>>>> 76ddb9f8
       # For the first layer in the block, apply a mask
       if self.params.get("use_conv_mask", False):
         conv_feats = conv_feats * mask
